--- conflicted
+++ resolved
@@ -25,16 +25,9 @@
 119:{'data':{'command':'18ce5015-b651-1d2e-2470-0de841fd3635', \
      'features':{}},'pump':'54481a53-c41f-4fc2-606e-516daed03636'}
 
-<<<<<<< HEAD
-#Overview
-'''
+# Overview
 webcam_puppetry is an example of using LEAP to control the avatar in the Second
 Life viewer via live feed from a webcam processed through OpenCV
-=======
-# Overview
-webcam_puppetry is an example of using LEAP to control the avatar in the Second 
-Life viewer via live feed from a webcam processed through OpenCV 
->>>>>>> c854f29f
 (https://opencv.org) and Mediapipe (https://google.github.io/mediapipe/)
 
 In brief, OpenCV manages most of the webcam capture and windowing/displaying
