#!/usr/bin/env python3

"""\
@file puppetry.py
@brief simple framework for sending puppetry data to SL viewer

$LicenseInfo:firstyear=2022&license=viewerlgpl$
Second Life Viewer Source Code
Copyright (C) 2022, Linden Research, Inc.

This library is free software; you can redistribute it and/or
modify it under the terms of the GNU Lesser General Public
License as published by the Free Software Foundation;
version 2.1 of the License only.

This library is distributed in the hope that it will be useful,
but WITHOUT ANY WARRANTY; without even the implied warranty of
MERCHANTABILITY or FITNESS FOR A PARTICULAR PURPOSE.  See the GNU
Lesser General Public License for more details.

You should have received a copy of the GNU Lesser General Public
License along with this library; if not, write to the Free Software
Foundation, Inc., 51 Franklin Street, Fifth Floor, Boston, MA  02110-1301  USA

Linden Research, Inc., 945 Battery Street, San Francisco, CA  94111  USA
$/LicenseInfo$
"""

'''
This module uses the LEAP framework for sending messages to the SL viewer.

Tell the viewer to launch some script.py with the following option:
    --leap "python /path/to/script.py"

Alternatively, launch the script from the menu:
    Advanced --> Puppeteering --> Launch LEAP plug-in... --> pick file

The viewer will start the script in a side process and will send messages
to the process's stdin while receiving messages the script writes to its stdout.

The messages have the form:
num_bytes:{'pump':'puppetry',
           'data':{'command':'set',
                   'data':{'inverse_kinematics':{'mWristLeft':{'p':[r0.3,r0.5,r0.623],'r':[r0.5,r-0.5,r-0.5]},
                                                 'mWristRight':{'p':[r0.3,r-0.5,r0.63],'r':[r-0.5,r-0.5,r0.5]}},
                   'joint_state':{'mPelvis':{'p':[r0.0,r0.0171,r0.07]}}},
           'reqid':i1,
           'reply':!}}

Where:
    num_byes = number of characters following the first colon.

    pump = 'puppetry'

    data = {'command': 'set'|'get', 'data': {}}

    set data = {'inverse_kinematics':{'joint_name':{'position':[x,y,z], 'rotation':[qx,qy,qz], 'scale':[x,y,z]}},
                'joint_state':{'joint_name':{'position':[x,y,z], 'rotation':[qx,qy,qz], 'scale':[x,y,z]}}}

        alternatively can use terse format: 'i' instead of 'inverse_kinematics' and 'j' instead of 'joint_state'

    joint_name = string recognized by LLVOAvatar::getJoint(const std::string&),
        e.g. something like: 'mWristLeft'

    joint parameter name = 'position', 'rotation', or 'scale'
        alternatively can use terse format: 'p', 'r', or 's'

    joint parameter value = array of three floats [x, y, z]

<<<<<<< HEAD
119:{'data':{'command':'18ce5015-b651-1d2e-2470-0de841fd3635','features':{}},'pump':'54481a53-c41f-4fc2-606e-516daed03636'}

$LicenseInfo:firstyear=2022&license=viewerlgpl$
Copyright (c) 2022, Linden Research, Inc.
$/LicenseInfo$
'''
=======
    The 'reqid' and 'reply' fields are added automatically by the LEAP module.
"""
>>>>>>> 1e5b6e27

import datetime
import logging
import math
import sys

import glm
import leap
import eventlet

CONTROLLER_PUMP = 'puppetry.controller'


# set up a logger sending to stderr, which gets routed to viewer logs
LOGGER_FORMAT = "%(filename)s:%(lineno)s %(funcName)s: %(message)s"
LOGGER_LEVEL = logging.INFO

logging.basicConfig( format=LOGGER_FORMAT, handlers=[logging.StreamHandler(sys.stderr)], level=LOGGER_LEVEL)
_logger = logging.getLogger(__name__)

_running = False
_inboundDataHandler = None
_commandRegistry = {}

_next_request_id = 0

# Diagnostic data logging.
# Set _save_data_log True to record the puppetry data sent to the SL viewer
_save_data_log = False
_first_data_save = True


#GLOBALS

# It's up to the module to use the current puppetry.parts_mask value
part_names = { 'head'   :1, \
               'face'   :2, \
               'lhand'  :4, \
               'rhand'  :8, \
               'fingers':16 \
             }

parts_mask = 0x001F

skeleton_data = {}  #Gets populated with skleton info by the viewer.

def get_next_request_id():
    """ Return a number, hopefully unique """
    global _next_request_id
    _next_request_id = _next_request_id + 1
    return _next_request_id;


# decorator usage: @registerCommand('command')
#                  def do_command(...):  ...
def registerCommand(command, func=None):
    def _register(fn):
        global _commandRegistry
        _commandRegistry[command] = fn
        return fn
    if func is not None:
        # function call usage: register('command', func)
        return _register(func)
    return _register

def deregisterCommand(command):
    """ not really used, but here for completeness.  Removes a command from handled data """
    _logger.debug(f"command='{command}'")
    global _commandRegistry
    try:
        del _commandRegistry[command]
    except:
        _logger.info(f"failed deregister command='{command}'")
        pass

def __init__():
    pass

def start():
    """ should be called at the start of a puppetry module """
    global _running
    if _running:
        return
    _logger.info("puppetry now running")
    _running = True
    eventlet.spawn(_spin)

def isRunning():
    """ True if puppetry is running, False to quit """
    return _running

def sendLeapRequest(namespace,data):
    """ Once gets and sets are wrapped up, send them. """
    if _running:
        try:
            leap.request(namespace, data)

            # Diagnostic data logging
            if _save_data_log:
                global _first_data_save
                open_mode = 'ab'
                if _first_data_save:
                    _first_data_save = False
                    open_mode = 'wb'
                with open('puppetry.log', open_mode) as log_file:
                    data['time'] = str(datetime.datetime.now(datetime.timezone.utc))
                    log_file.write(b'%r\n' % (data))  # Write bytes to file

        except Exception as e:
            _logger.info(f"failed data='{data}' err='{e}'")
    else:
        _logger.info('puppetry not running')

def _sendPuppetryRequest(data):
    """ Once gets and sets are wrapped up, send them. """
    sendLeapRequest('puppetry', data)

def sendGet(data):
    """ Send a get request to the viewer
          data can be a single string, or a list/tuple of strings
    """
    if _running:
        data_out = []
        if isinstance(data, str):
            data_out = [data]
        elif isinstance(data, list):
            data_out = data
        elif isinstance(data, tuple):
            for item in data:
                if isinstance(item, str):
                    data_out.append(item)
        else:
            _logger.info(f"malformed 'get' data={data}")
            return
        if data_out:
            msg = { 'command':'get', 'data':data_out}
            msg.setdefault('reqid', get_next_request_id())
            _sendPuppetryRequest(msg)

def sendSet(data):
    """ Send a set request to the viewer
            data must be a dict
    """
    if _running:
        if isinstance(data, dict):
            msg = { 'command':'set', 'data':data }
            msg.setdefault('reqid', get_next_request_id())
            _sendPuppetryRequest(msg)
        else:
            _logger.info(f"malformed 'set' data={data}")

@registerCommand("stop")
def stop(args = None):
    """ Stop command from viewer to terminate puppetry module """
    global _running
    _running = False
    _logger.info("puppetry stopping running")

@registerCommand("log")
def log(args):
    """ send args off to viewer's log
    This is registered as a command just for testing, allowing echo back from the viewer"""
    _logger.info(args)


# set_camera command
# This command selects the camera device number used by a puppetry module
# It's up to the module to monitor puppetry.camera_number for changes,
# so it can execute device changes at a known good point in the main processing loop
camera_number = None
@registerCommand("set_camera")
def set_camera(args):
    """ set_camera command from viewer to set camera device number """
    global camera_number
    #_logger.info(f"have set_camera with args ='{args}'")    # {'camera_id': 2}
    cam_num = args.get('camera_id', None)
    if cam_num is not None:
        camera_number = int(cam_num)
        _logger.info(f"set_camera set camera to {camera_number}")

# enable_parts command
# This command selects the camera device number used by a puppetry module

def part_active(name):
    """Returns True if the viewer has the named part marked as 
       active."""
    if name in part_names:
        return (part_names[name] & parts_mask)
    else:
        return False    #Partname not in list.

@registerCommand("enable_parts")
def enable_parts(args):
    """ enable_parts command from viewer to set bitmask for capturing head, face, left and right hands """
    global parts_mask
    #_logger.info(f"have enable_parts with args ='{args}'")    # {'parts_mask': 3}
    new_parts_mask = args.get('parts_mask', None)
    if new_parts_mask is not None:
        parts_mask = int(new_parts_mask)
        _logger.info(f"enable_parts set mask to {parts_mask}")

@registerCommand("set_skeleton")
def set_skeleton(args):
    """ Receive update of the skeleton data. """

    global skeleton_data

    skeleton_dict = args
    if skeleton_dict is not None:
        skeleton_data = skeleton_dict

def get_skeleton_data(name):
    """Looks for toplevel field named 'name' in skeleton_data
        returns None if not found, otherwise data."""

    if type(skeleton_data) is dict:
        if name in skeleton_data:
            return skeleton_data[name]
    return None

def setLogLevel(level):
    try:
        _logger.setLevel(level)
    except Exception as e:
        _logger.info(f"failed level={str(level)}")

def setInboundDataHandler(callback):
    global _inboundDataHandler
    _inboundDataHandler = callback



def packedQuaternion(q):
    '''\
    A Quaternion is a 4D object but the group isomorphic with rotations is
    limited to the surface of the unit hypersphere (radius = 1). Consequently
    the quaternions we care about have only three degrees of freedom and
    we can store them in three floats.  To do this we always make sure the
    real component (W) is positive by negating the Quaternion as necessary
    and then we store only the imaginary part (XYZ).  The real part can be
    obtained with the formula: W = sqrt(1.0 - X*X + Y*Y + Z*Z)
    '''
    if q.w < 0.0:
        q *= -1.0
    return [q.x, q.y, q.z]

def packedQuaternionFromEulerAngles(yaw, pitch, roll):
    # angles are expected to be in radians (NOT DEGREES)
    q = glm.quat(glm.vec3(yaw, pitch, roll))
    return packedQuaternion(q)

def unpackedQuaternion(xyz):
    '''\
    A packed Quaternion only includes the imaginary part (XYZ) and the
    real part (W) is obtained with the formula:
    W = sqrt(1.0 - X*X + Y*Y + Z*Z)
    '''
    imaginary_length_squared = xyz[0] * xyz[0] + xyz[1] * xyz[1] + xyz[2] * xyz[2]
    q = glm.quat()
    q.x = xyz[0]
    q.y = xyz[1]
    q.z = xyz[2]
    if imaginary_length_squared > 1.0:
        imaginary_length = math.sqrt(imaginary_length_squared)
        q.x /= imaginary_length
        q.y /= imaginary_length
        q.z /= imaginary_length
        q.w = 0.0
    else:
        q.w = math.sqrt(1.0 - imaginary_length_squared)
    return q


def _handleCommand(message):
    """  Process message as a dict from the viewer
    message = { data: { command: 'foo', args: { ... } }, pump: ... }
    
    Default handled commands are:
        stop
        log
        ...
    """
    _logger.debug(f"leap has command '{message}'")
    handled = False
    try:
        command_name = message['data']['command']
        command_args = message['data'].get("args", {})
        try:
            operator = _commandRegistry[command_name]
            if operator:
                try:
                    operator(command_args)
                    handled = True
                except Exception as e:
                    _logger.info(f"failed command='{command_name}' err='{e}'")
        except:
            _logger.debug(f"unknown command='{command_name}'")
            known_commands = _commandRegistry.keys()
            _logger.debug(f"known command are {known_commands}")
    except:
        _logger.info(f"failed command message='{message}'")
    return handled

def _spin():
    """ Coroutine that sets up data pipeline with the viewer, then runs
        forever and and checks for incoming commands and data """
    global _running
    _logger.debug('')

    leap.__init__()
    try:
        # Find-or-create "puppetry.controller" LLEventPump so viewer code can
        # send unsolicited events our way without having to know our default
        # (UUID) LLEventPump name.
        reqid = -1
        request = dict(
            op='listen',
            reqid=reqid,
            source=CONTROLLER_PUMP,
            # 'listen' reuses any existing 'puppetry.controller' pump, so
            # every event sent to 'puppetry.controller' will be forwarded
            # to every LEAP child listening on that pump. BUT we must
            # ensure that every listener has a distinct listener name,
            # else LLEventPump::listen() will fail with DupListenerName.
            # Fortunately we already have a unique name handy.
            listener=leap.replypump())
        pump=leap.cmdpump() # targets the viewer's LLLeapListener
        leap.request(pump=pump, data=request)

        # wait for response from viewer with echoed reqid
        while True:
            response = leap.get()
            if response.get('data', {}).get('reqid') == reqid:
                _logger.debug(f"connected to pump={CONTROLLER_PUMP}")
                # we expect response.data.status to be True
                assert response['data']['status']
                break
            else:
                # skip all other messages
                _logger.debug(f"skip bad response='{response}'")
                pass

        # finally spin on stdin and handle inbound commands/messages
        while _running:
            message = leap.get()
            # puppetry gets first chance to handle data
            handled = _handleCommand(message)
            if not handled:
                # otherwise it is delegated to the custom _inboundDataHandler
                if _inboundDataHandler:
                    try:
                        _inboundDataHandler(message)
                    except Exception as e:
                        _logger.info(f"inboundDataHandler: err={e}")

    except Exception as e:
        _logger.info(f"err='{e.message}'")
        _running = False

if __name__ == '__main__':
    # run for 10 seconds then stop
    _logger.setLevel(logging.DEBUG)
    start()
    count = 0
    while _running:
        eventlet.sleep(1.0)
        count += 1
        if count > 10:
            stop()<|MERGE_RESOLUTION|>--- conflicted
+++ resolved
@@ -1,32 +1,8 @@
 #!/usr/bin/env python3
 
-"""\
+'''
 @file puppetry.py
 @brief simple framework for sending puppetry data to SL viewer
-
-$LicenseInfo:firstyear=2022&license=viewerlgpl$
-Second Life Viewer Source Code
-Copyright (C) 2022, Linden Research, Inc.
-
-This library is free software; you can redistribute it and/or
-modify it under the terms of the GNU Lesser General Public
-License as published by the Free Software Foundation;
-version 2.1 of the License only.
-
-This library is distributed in the hope that it will be useful,
-but WITHOUT ANY WARRANTY; without even the implied warranty of
-MERCHANTABILITY or FITNESS FOR A PARTICULAR PURPOSE.  See the GNU
-Lesser General Public License for more details.
-
-You should have received a copy of the GNU Lesser General Public
-License along with this library; if not, write to the Free Software
-Foundation, Inc., 51 Franklin Street, Fifth Floor, Boston, MA  02110-1301  USA
-
-Linden Research, Inc., 945 Battery Street, San Francisco, CA  94111  USA
-$/LicenseInfo$
-"""
-
-'''
 This module uses the LEAP framework for sending messages to the SL viewer.
 
 Tell the viewer to launch some script.py with the following option:
@@ -39,45 +15,27 @@
 to the process's stdin while receiving messages the script writes to its stdout.
 
 The messages have the form:
-num_bytes:{'pump':'puppetry',
-           'data':{'command':'set',
-                   'data':{'inverse_kinematics':{'mWristLeft':{'p':[r0.3,r0.5,r0.623],'r':[r0.5,r-0.5,r-0.5]},
-                                                 'mWristRight':{'p':[r0.3,r-0.5,r0.63],'r':[r-0.5,r-0.5,r0.5]}},
-                   'joint_state':{'mPelvis':{'p':[r0.0,r0.0171,r0.07]}}},
-           'reqid':i1,
-           'reply':!}}
+num_bytes:{pump="puppetry",data='{"joint_name":{"param_name":[r1.23,r4.56,r7.89]}, ...}"'}
 
 Where:
+
     num_byes = number of characters following the first colon.
 
-    pump = 'puppetry'
-
-    data = {'command': 'set'|'get', 'data': {}}
-
-    set data = {'inverse_kinematics':{'joint_name':{'position':[x,y,z], 'rotation':[qx,qy,qz], 'scale':[x,y,z]}},
-                'joint_state':{'joint_name':{'position':[x,y,z], 'rotation':[qx,qy,qz], 'scale':[x,y,z]}}}
-
-        alternatively can use terse format: 'i' instead of 'inverse_kinematics' and 'j' instead of 'joint_state'
-
     joint_name = string recognized by LLVOAvatar::getJoint(const std::string&),
-        e.g. something like: 'mWristLeft'
-
-    joint parameter name = 'position', 'rotation', or 'scale'
-        alternatively can use terse format: 'p', 'r', or 's'
-
-    joint parameter value = array of three floats [x, y, z]
-
-<<<<<<< HEAD
+        e.g. something like: "mWristLeft"
+
+    param_name = "local_rot" | "rot" | "pos" | "scale"
+
+    param_name's value = LLSD array of three floats (e.g. [x,y,z])
+
+Multiple joints can be combined into the same LLSD formatted string.
+
+When you test a LEAP script at the command line it will block because the
+leap.py module is waiting for the initial message from the viewer.  To unblock
+the system paste the following string into the script's stdin:
+
 119:{'data':{'command':'18ce5015-b651-1d2e-2470-0de841fd3635','features':{}},'pump':'54481a53-c41f-4fc2-606e-516daed03636'}
-
-$LicenseInfo:firstyear=2022&license=viewerlgpl$
-Copyright (c) 2022, Linden Research, Inc.
-$/LicenseInfo$
 '''
-=======
-    The 'reqid' and 'reply' fields are added automatically by the LEAP module.
-"""
->>>>>>> 1e5b6e27
 
 import datetime
 import logging
@@ -125,7 +83,7 @@
 skeleton_data = {}  #Gets populated with skleton info by the viewer.
 
 def get_next_request_id():
-    """ Return a number, hopefully unique """
+    ''' Return a number, hopefully unique '''
     global _next_request_id
     _next_request_id = _next_request_id + 1
     return _next_request_id;
@@ -144,7 +102,7 @@
     return _register
 
 def deregisterCommand(command):
-    """ not really used, but here for completeness.  Removes a command from handled data """
+    ''' not really used, but here for completeness.  Removes a command from handled data '''
     _logger.debug(f"command='{command}'")
     global _commandRegistry
     try:
@@ -157,7 +115,7 @@
     pass
 
 def start():
-    """ should be called at the start of a puppetry module """
+    ''' should be called at the start of a puppetry module '''
     global _running
     if _running:
         return
@@ -166,11 +124,11 @@
     eventlet.spawn(_spin)
 
 def isRunning():
-    """ True if puppetry is running, False to quit """
+    ''' True if puppetry is running, False to quit '''
     return _running
 
 def sendLeapRequest(namespace,data):
-    """ Once gets and sets are wrapped up, send them. """
+    ''' Once gets and sets are wrapped up, send them. '''
     if _running:
         try:
             leap.request(namespace, data)
@@ -192,13 +150,13 @@
         _logger.info('puppetry not running')
 
 def _sendPuppetryRequest(data):
-    """ Once gets and sets are wrapped up, send them. """
+    ''' Once gets and sets are wrapped up, send them. '''
     sendLeapRequest('puppetry', data)
 
 def sendGet(data):
-    """ Send a get request to the viewer
+    ''' Send a get request to the viewer
           data can be a single string, or a list/tuple of strings
-    """
+    '''
     if _running:
         data_out = []
         if isinstance(data, str):
@@ -218,9 +176,9 @@
             _sendPuppetryRequest(msg)
 
 def sendSet(data):
-    """ Send a set request to the viewer
+    ''' Send a set request to the viewer
             data must be a dict
-    """
+    '''
     if _running:
         if isinstance(data, dict):
             msg = { 'command':'set', 'data':data }
@@ -231,15 +189,15 @@
 
 @registerCommand("stop")
 def stop(args = None):
-    """ Stop command from viewer to terminate puppetry module """
+    ''' Stop command from viewer to terminate puppetry module '''
     global _running
     _running = False
     _logger.info("puppetry stopping running")
 
 @registerCommand("log")
 def log(args):
-    """ send args off to viewer's log
-    This is registered as a command just for testing, allowing echo back from the viewer"""
+    ''' send args off to viewer's log
+    This is registered as a command just for testing, allowing echo back from the viewer'''
     _logger.info(args)
 
 
@@ -250,7 +208,7 @@
 camera_number = None
 @registerCommand("set_camera")
 def set_camera(args):
-    """ set_camera command from viewer to set camera device number """
+    ''' set_camera command from viewer to set camera device number '''
     global camera_number
     #_logger.info(f"have set_camera with args ='{args}'")    # {'camera_id': 2}
     cam_num = args.get('camera_id', None)
@@ -262,8 +220,8 @@
 # This command selects the camera device number used by a puppetry module
 
 def part_active(name):
-    """Returns True if the viewer has the named part marked as 
-       active."""
+    '''Returns True if the viewer has the named part marked as
+       active.'''
     if name in part_names:
         return (part_names[name] & parts_mask)
     else:
@@ -271,7 +229,7 @@
 
 @registerCommand("enable_parts")
 def enable_parts(args):
-    """ enable_parts command from viewer to set bitmask for capturing head, face, left and right hands """
+    ''' enable_parts command from viewer to set bitmask for capturing head, face, left and right hands '''
     global parts_mask
     #_logger.info(f"have enable_parts with args ='{args}'")    # {'parts_mask': 3}
     new_parts_mask = args.get('parts_mask', None)
@@ -281,7 +239,7 @@
 
 @registerCommand("set_skeleton")
 def set_skeleton(args):
-    """ Receive update of the skeleton data. """
+    ''' Receive update of the skeleton data. '''
 
     global skeleton_data
 
@@ -290,8 +248,8 @@
         skeleton_data = skeleton_dict
 
 def get_skeleton_data(name):
-    """Looks for toplevel field named 'name' in skeleton_data
-        returns None if not found, otherwise data."""
+    '''Looks for toplevel field named 'name' in skeleton_data
+        returns None if not found, otherwise data.'''
 
     if type(skeleton_data) is dict:
         if name in skeleton_data:
@@ -352,14 +310,14 @@
 
 
 def _handleCommand(message):
-    """  Process message as a dict from the viewer
+    '''  Process message as a dict from the viewer
     message = { data: { command: 'foo', args: { ... } }, pump: ... }
-    
+ 
     Default handled commands are:
         stop
         log
         ...
-    """
+    '''
     _logger.debug(f"leap has command '{message}'")
     handled = False
     try:
@@ -382,8 +340,8 @@
     return handled
 
 def _spin():
-    """ Coroutine that sets up data pipeline with the viewer, then runs
-        forever and and checks for incoming commands and data """
+    ''' Coroutine that sets up data pipeline with the viewer, then runs
+        forever and and checks for incoming commands and data '''
     global _running
     _logger.debug('')
 
