--- conflicted
+++ resolved
@@ -184,11 +184,6 @@
 
     if _running:
         if isinstance(data, dict):
-<<<<<<< HEAD
-            msg = { 'command':'set', 'd':data }     # use 'd' or 'data'
-            msg.setdefault('reqid', get_next_request_id())
-            _sendLeapRequest(msg)
-=======
             req_id = get_next_request_id()
             msg = { 'command':'set', 'data':data, 'reqid':req_id }
 
@@ -200,7 +195,6 @@
             _sendPuppetryRequest(msg)
 
             return reqid    #Return request_id of data
->>>>>>> 3f846804
         else:
             _logger.info(f"malformed 'set' data={data}")
     return None
